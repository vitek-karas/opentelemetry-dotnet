--- conflicted
+++ resolved
@@ -85,11 +85,7 @@
             Assert.True(process.ExitCode == 0, "Publishing the AotCompatibility app failed. See test output for more details.");
 
             var warnings = expectedOutput.ToString().Split('\n', '\r').Where(line => line.Contains("warning IL"));
-<<<<<<< HEAD
-            Assert.Equal(55, warnings.Count());
-=======
-            Assert.Equal(48, warnings.Count());
->>>>>>> f4f4469f
+            Assert.Equal(45, warnings.Count());
         }
     }
 }