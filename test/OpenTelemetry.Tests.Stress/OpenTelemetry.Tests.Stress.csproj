<Project Sdk="Microsoft.NET.Sdk">
  <PropertyGroup>
    <OutputType>Exe</OutputType>
    <!-- OmniSharp/VS Code requires TargetFrameworks to be in descending order for IntelliSense and analysis. -->
<<<<<<< HEAD
    <TargetFrameworks>net6.0;net462</TargetFrameworks>
    <IsPackable>false</IsPackable>
=======
    <TargetFrameworks>net6.0;netcoreapp3.1;net462</TargetFrameworks>
>>>>>>> fc315f3f
  </PropertyGroup>

  <ItemGroup>
    <PackageReference Include="OpenTelemetry.Instrumentation.Runtime" Version="$(RuntimeInstrumentationPkgVer)" />
  </ItemGroup>

  <ItemGroup>
    <ProjectReference Include="$(RepoRoot)\src\OpenTelemetry.Exporter.Prometheus.HttpListener\OpenTelemetry.Exporter.Prometheus.HttpListener.csproj" />
  </ItemGroup>
</Project><|MERGE_RESOLUTION|>--- conflicted
+++ resolved
@@ -2,12 +2,7 @@
   <PropertyGroup>
     <OutputType>Exe</OutputType>
     <!-- OmniSharp/VS Code requires TargetFrameworks to be in descending order for IntelliSense and analysis. -->
-<<<<<<< HEAD
     <TargetFrameworks>net6.0;net462</TargetFrameworks>
-    <IsPackable>false</IsPackable>
-=======
-    <TargetFrameworks>net6.0;netcoreapp3.1;net462</TargetFrameworks>
->>>>>>> fc315f3f
   </PropertyGroup>
 
   <ItemGroup>
